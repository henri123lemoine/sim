--- conflicted
+++ resolved
@@ -1,4 +1,3 @@
-<<<<<<< HEAD
 <robot name="lower_limbs">
   <link name="link_leg_assembly_left_1_leg_part_1_2">
     <visual>
@@ -297,7 +296,7 @@
     <origin xyz="0.018560146 -0.044808157 -0.0475" rpy="3.1415927 0 0" />
     <parent link="link_leg_assembly_left_1_rmd_x8_90_mock_1_outer_rmd_x8_90_1" />
     <child link="link_leg_assembly_left_1_rmd_x8_90_mock_1_inner_rmd_x8_90_1" />
-    <limit effort="90" velocity="40" lower="0.5" upper="1.19" />
+    <limit effort="90" velocity="25" lower="0.5" upper="1.19" />
     <axis xyz="0 0 -1" />
       <dynamics damping="0." friction="0.0" />
     </joint>
@@ -328,7 +327,7 @@
     <origin xyz="0.018560146 0.044808157 -0.0475" rpy="3.1415927 0 0" />
     <parent link="link_leg_assembly_right_1_rmd_x8_90_mock_1_outer_rmd_x8_90_1" />
     <child link="link_leg_assembly_right_1_rmd_x8_90_mock_1_inner_rmd_x8_90_1" />
-    <limit effort="90" velocity="40" lower="-2.2" upper="-1" />
+    <limit effort="90" velocity="25" lower="-2.2" upper="-1" />
     <axis xyz="0 0 -1" />
       <dynamics damping="0." friction="0.0" />
     </joint>
@@ -520,7 +519,7 @@
     <origin xyz="-0.044808157 0.018560146 -0.0475" rpy="3.1415927 0 0" />
     <parent link="link_leg_assembly_left_1_rmd_x8_90_mock_2_outer_rmd_x8_90_1" />
     <child link="link_leg_assembly_left_1_rmd_x8_90_mock_2_inner_rmd_x8_90_1" />
-    <limit effort="90" velocity="40" lower="-0.5" upper="0.5" />
+    <limit effort="90" velocity="25" lower="-0.5" upper="0.5" />
     <axis xyz="0 0 -1" />
       <dynamics damping="0." friction="0.0" />
     </joint>
@@ -550,7 +549,7 @@
     <origin xyz="-0.044808157 0.018560146 -0.0475" rpy="3.1415927 0 0" />
     <parent link="link_leg_assembly_right_1_rmd_x8_90_mock_2_outer_rmd_x8_90_1" />
     <child link="link_leg_assembly_right_1_rmd_x8_90_mock_2_inner_rmd_x8_90_1" />
-    <limit effort="90" velocity="40" lower="-2.39" upper="-1" />
+    <limit effort="90" velocity="25" lower="-2.39" upper="-1" />
     <axis xyz="0 0 -1" />
       <dynamics damping="0." friction="0.0" />
     </joint>
@@ -688,7 +687,7 @@
     <origin xyz="-0.018560146 0.044808157 -0.0475" rpy="3.1415927 0 0" />
     <parent link="link_leg_assembly_left_1_rmd_x8_90_mock_3_outer_rmd_x8_90_1" />
     <child link="link_leg_assembly_left_1_rmd_x8_90_mock_3_inner_rmd_x8_90_1" />
-    <limit effort="90" velocity="40" lower="0.5" upper="2.5" />
+    <limit effort="90" velocity="25" lower="0.5" upper="2.5" />
     <axis xyz="0 0 -1" />
       <dynamics damping="0." friction="0.0" />
     </joint>
@@ -718,7 +717,7 @@
     <origin xyz="-0.018560146 -0.044808157 -0.0475" rpy="3.1415927 0 0" />
     <parent link="link_leg_assembly_right_1_rmd_x8_90_mock_3_outer_rmd_x8_90_1" />
     <child link="link_leg_assembly_right_1_rmd_x8_90_mock_3_inner_rmd_x8_90_1" />
-    <limit effort="90" velocity="40" lower="1.54" upper="3" />
+    <limit effort="90" velocity="25" lower="2.09" upper="3.2" />
     <axis xyz="0 0 -1" />
       <dynamics damping="0." friction="0.0" />
     </joint>
@@ -910,7 +909,7 @@
     <origin xyz="-0.012380881 -0.0039640631 -0.025" rpy="3.1415927 0 0" />
     <parent link="link_leg_assembly_left_1_rmd_x4_24_mock_1_inner_rmd_x4_24_1" />
     <child link="link_leg_assembly_left_1_rmd_x4_24_mock_1_outer_rmd_x4_24_1" />
-    <limit effort="24" velocity="40" lower="-0.8" upper="0.6" />
+    <limit effort="24" velocity="12" lower="-0.8" upper="0.6" />
     <axis xyz="0 0 -1" />
       <dynamics damping="0." friction="0.0" />
     </joint>
@@ -940,7 +939,7 @@
     <origin xyz="-0.012380881 -0.0039640631 -0.025" rpy="3.1415927 0 0" />
     <parent link="link_leg_assembly_right_1_rmd_x4_24_mock_1_inner_rmd_x4_24_1" />
     <child link="link_leg_assembly_right_1_rmd_x4_24_mock_1_outer_rmd_x4_24_1" />
-    <limit effort="24" velocity="40" lower="0" upper="1.5" />
+    <limit effort="24" velocity="12" lower="0" upper="1.5" />
     <axis xyz="0 0 -1" />
       <dynamics damping="0." friction="0.0" />
     </joint>
@@ -1132,7 +1131,7 @@
     <origin xyz="0 0.0245 0.02" rpy="0 0 -1.5707963" />
     <parent link="link_left_foot_1_rmd_x4_24_mock_1_outer_rmd_x4_24_1" />
     <child link="link_left_foot_1_rmd_x4_24_mock_1_inner_rmd_x4_24_1" />
-    <limit effort="24" velocity="40" lower="1" upper="2.3" />
+    <limit effort="24" velocity="12" lower="1" upper="2.3" />
     <axis xyz="0 0 -1" />
       <dynamics damping="0." friction="0.1" />
     </joint>
@@ -1162,7 +1161,7 @@
     <origin xyz="0 -0.0245 0.02" rpy="0 0 1.5707963" />
     <parent link="link_right_foot_1_rmd_x4_24_mock_1_outer_rmd_x4_24_1" />
     <child link="link_right_foot_1_rmd_x4_24_mock_1_inner_rmd_x4_24_1" />
-    <limit effort="24" velocity="40" lower="1" upper="2.3" />
+    <limit effort="24" velocity="12" lower="1" upper="2.3" />
     <axis xyz="0 0 -1" />
       <dynamics damping="0." friction="0.1" />
     </joint>
@@ -1274,156 +1273,4 @@
     <parent link="link_right_foot_1_foot_1" />
     <child link="link_right_foot_1_rubber_grip_3" />
     </joint>
-  </robot>
-=======
-<mujoco model="lower_limbs">
-  <compiler angle="radian" meshdir="meshes/" autolimits="true" />
-  <statistic meansize="0.170441" extent="1.11801" center="-0.0355216 -0.0520159 -0.12411" />
-  <asset>
-    <mesh name="leg_assembly_left_1_leg_part_1_2_simple" file="leg_assembly_left_1_leg_part_1_2_simple.stl" />
-    <mesh name="leg_assembly_right_1_leg_part_1_2_simple" file="leg_assembly_right_1_leg_part_1_2_simple.stl" />
-    <mesh name="leg_assembly_left_1_rmd_x12_150_mock_1_outer_x12_150_1_simple" file="leg_assembly_left_1_rmd_x12_150_mock_1_outer_x12_150_1_simple.stl" />
-    <mesh name="leg_assembly_right_1_rmd_x12_150_mock_1_outer_x12_150_1_simple" file="leg_assembly_right_1_rmd_x12_150_mock_1_outer_x12_150_1_simple.stl" />
-    <mesh name="leg_assembly_left_1_rmd_x12_150_mock_1_inner_x12_150_1_simple" file="leg_assembly_left_1_rmd_x12_150_mock_1_inner_x12_150_1_simple.stl" />
-    <mesh name="leg_assembly_right_1_rmd_x12_150_mock_1_inner_x12_150_1_simple" file="leg_assembly_right_1_rmd_x12_150_mock_1_inner_x12_150_1_simple.stl" />
-    <mesh name="leg_assembly_left_1_leg_part_2_left_1_simple" file="leg_assembly_left_1_leg_part_2_left_1_simple.stl" />
-    <mesh name="leg_assembly_right_1_leg_part_2_right_1_simple" file="leg_assembly_right_1_leg_part_2_right_1_simple.stl" />
-    <mesh name="leg_assembly_left_1_rmd_x8_90_mock_1_outer_rmd_x8_90_1_simple" file="leg_assembly_left_1_rmd_x8_90_mock_1_outer_rmd_x8_90_1_simple.stl" />
-    <mesh name="leg_assembly_right_1_rmd_x8_90_mock_1_outer_rmd_x8_90_1_simple" file="leg_assembly_right_1_rmd_x8_90_mock_1_outer_rmd_x8_90_1_simple.stl" />
-    <mesh name="leg_assembly_left_1_rmd_x8_90_mock_1_inner_rmd_x8_90_1_simple" file="leg_assembly_left_1_rmd_x8_90_mock_1_inner_rmd_x8_90_1_simple.stl" />
-    <mesh name="leg_assembly_right_1_rmd_x8_90_mock_1_inner_rmd_x8_90_1_simple" file="leg_assembly_right_1_rmd_x8_90_mock_1_inner_rmd_x8_90_1_simple.stl" />
-    <mesh name="leg_assembly_left_1_leg_part_3_1_simple" file="leg_assembly_left_1_leg_part_3_1_simple.stl" />
-    <mesh name="leg_assembly_right_1_leg_part_3_1_simple" file="leg_assembly_right_1_leg_part_3_1_simple.stl" />
-    <mesh name="leg_assembly_left_1_leg_part_4_1_simple" file="leg_assembly_left_1_leg_part_4_1_simple.stl" />
-    <mesh name="leg_assembly_left_1_rmd_x8_90_mock_2_outer_rmd_x8_90_1_simple" file="leg_assembly_left_1_rmd_x8_90_mock_2_outer_rmd_x8_90_1_simple.stl" />
-    <mesh name="leg_assembly_right_1_leg_part_4_1_simple" file="leg_assembly_right_1_leg_part_4_1_simple.stl" />
-    <mesh name="leg_assembly_right_1_rmd_x8_90_mock_2_outer_rmd_x8_90_1_simple" file="leg_assembly_right_1_rmd_x8_90_mock_2_outer_rmd_x8_90_1_simple.stl" />
-    <mesh name="leg_assembly_left_1_rmd_x8_90_mock_2_inner_rmd_x8_90_1_simple" file="leg_assembly_left_1_rmd_x8_90_mock_2_inner_rmd_x8_90_1_simple.stl" />
-    <mesh name="leg_assembly_right_1_rmd_x8_90_mock_2_inner_rmd_x8_90_1_simple" file="leg_assembly_right_1_rmd_x8_90_mock_2_inner_rmd_x8_90_1_simple.stl" />
-    <mesh name="leg_assembly_left_1_let_part_5_left_1_simple" file="leg_assembly_left_1_let_part_5_left_1_simple.stl" />
-    <mesh name="leg_assembly_right_1_leg_part_5_right_2_simple" file="leg_assembly_right_1_leg_part_5_right_2_simple.stl" />
-    <mesh name="leg_assembly_left_1_rmd_x8_90_mock_3_outer_rmd_x8_90_1_simple" file="leg_assembly_left_1_rmd_x8_90_mock_3_outer_rmd_x8_90_1_simple.stl" />
-    <mesh name="leg_assembly_right_1_rmd_x8_90_mock_3_outer_rmd_x8_90_1_simple" file="leg_assembly_right_1_rmd_x8_90_mock_3_outer_rmd_x8_90_1_simple.stl" />
-    <mesh name="leg_assembly_left_1_rmd_x8_90_mock_3_inner_rmd_x8_90_1_simple" file="leg_assembly_left_1_rmd_x8_90_mock_3_inner_rmd_x8_90_1_simple.stl" />
-    <mesh name="leg_assembly_right_1_rmd_x8_90_mock_3_inner_rmd_x8_90_1_simple" file="leg_assembly_right_1_rmd_x8_90_mock_3_inner_rmd_x8_90_1_simple.stl" />
-    <mesh name="leg_assembly_left_1_leg_part_6_2_simple" file="leg_assembly_left_1_leg_part_6_2_simple.stl" />
-    <mesh name="leg_assembly_right_1_leg_part_6_2_simple" file="leg_assembly_right_1_leg_part_6_2_simple.stl" />
-    <mesh name="leg_assembly_left_1_rmd_x4_24_mock_1_inner_rmd_x4_24_1_simple" file="leg_assembly_left_1_rmd_x4_24_mock_1_inner_rmd_x4_24_1_simple.stl" />
-    <mesh name="leg_assembly_left_1_leg_part_7_1_simple" file="leg_assembly_left_1_leg_part_7_1_simple.stl" />
-    <mesh name="leg_assembly_right_1_rmd_x4_24_mock_1_inner_rmd_x4_24_1_simple" file="leg_assembly_right_1_rmd_x4_24_mock_1_inner_rmd_x4_24_1_simple.stl" />
-    <mesh name="leg_assembly_right_1_leg_part_7_1_simple" file="leg_assembly_right_1_leg_part_7_1_simple.stl" />
-    <mesh name="leg_assembly_left_1_rmd_x4_24_mock_1_outer_rmd_x4_24_1_simple" file="leg_assembly_left_1_rmd_x4_24_mock_1_outer_rmd_x4_24_1_simple.stl" />
-    <mesh name="leg_assembly_right_1_rmd_x4_24_mock_1_outer_rmd_x4_24_1_simple" file="leg_assembly_right_1_rmd_x4_24_mock_1_outer_rmd_x4_24_1_simple.stl" />
-    <mesh name="left_foot_1_ankle_half_2_left_1_simple" file="left_foot_1_ankle_half_2_left_1_simple.stl" />
-    <mesh name="right_foot_1_ankle_half_2_right_2_simple" file="right_foot_1_ankle_half_2_right_2_simple.stl" />
-    <mesh name="left_foot_1_rmd_x4_24_mock_1_outer_rmd_x4_24_1_simple" file="left_foot_1_rmd_x4_24_mock_1_outer_rmd_x4_24_1_simple.stl" />
-    <mesh name="left_foot_1_ankle_half_1_left_2_simple" file="left_foot_1_ankle_half_1_left_2_simple.stl" />
-    <mesh name="right_foot_1_ankle_half_1_right_1_simple" file="right_foot_1_ankle_half_1_right_1_simple.stl" />
-    <mesh name="right_foot_1_rmd_x4_24_mock_1_outer_rmd_x4_24_1_simple" file="right_foot_1_rmd_x4_24_mock_1_outer_rmd_x4_24_1_simple.stl" />
-    <mesh name="left_foot_1_rmd_x4_24_mock_1_inner_rmd_x4_24_1_simple" file="left_foot_1_rmd_x4_24_mock_1_inner_rmd_x4_24_1_simple.stl" />
-    <mesh name="right_foot_1_rmd_x4_24_mock_1_inner_rmd_x4_24_1_simple" file="right_foot_1_rmd_x4_24_mock_1_inner_rmd_x4_24_1_simple.stl" />
-    <mesh name="left_foot_1_foot_1_simple" file="left_foot_1_foot_1_simple.stl" />
-    <mesh name="right_foot_1_foot_1_simple" file="right_foot_1_foot_1_simple.stl" />
-    <mesh name="left_foot_1_rubber_grip_1_simple" file="left_foot_1_rubber_grip_1_simple.stl" />
-    <mesh name="right_foot_1_rubber_grip_3_simple" file="right_foot_1_rubber_grip_3_simple.stl" />
-  </asset>
-  <worldbody>
-    <body name="root">
-      <geom type="mesh" rgba="0.615686 0.811765 0.929412 1" mesh="leg_assembly_left_1_leg_part_1_2_simple" />
-      <geom pos="-0.0209987 -0.0690001 0.0170241" quat="0.5 -0.5 -0.5 0.5" type="mesh" rgba="0.615686 0.811765 0.929412 1" mesh="leg_assembly_right_1_leg_part_1_2_simple" />
-      <geom pos="-0.0409987 -0.0071598 0.0055805" quat="-0.5 -0.5 0.5 0.5" type="mesh" rgba="0.647059 0.647059 0.647059 1" mesh="leg_assembly_right_1_rmd_x12_150_mock_1_outer_x12_150_1_simple" />
-      <geom pos="-0.000998677 0.0071596 0.0055805" quat="0.5 0.5 0.5 0.5" type="mesh" rgba="0.647059 0.647059 0.647059 1" mesh="leg_assembly_left_1_rmd_x12_150_mock_1_outer_x12_150_1_simple" />
-      <body name="link_leg_assembly_right_1_rmd_x12_150_mock_1_inner_x12_150_1" pos="-0.0654987 -9.85788e-08 -0.0519759" quat="0.707107 0 0.707107 -5.17638e-08">
-        <inertial pos="0.000159261 0.00902113 -0.094125" quat="0.705448 -0.000335157 0.0178577 0.708537" mass="0.756573" diaginertia="0.00196556 0.00139216 0.000974605" />
-        <joint name="right hip pitch" pos="0 0 0" axis="0 0 -1" />
-        <geom type="mesh" rgba="0.231373 0.380392 0.705882 1" mesh="leg_assembly_right_1_rmd_x12_150_mock_1_inner_x12_150_1_simple" />
-        <geom pos="0 0 -0.023" quat="0.707107 0 0 0.707107" type="mesh" rgba="0.647059 0.647059 0.647059 1" mesh="leg_assembly_right_1_leg_part_2_right_1_simple" />
-        <geom pos="-0.0185601 0.02785 -0.0566918" quat="0.707107 -0.707107 0 0" type="mesh" rgba="0.498039 0.498039 0.498039 1" mesh="leg_assembly_right_1_rmd_x8_90_mock_1_outer_rmd_x8_90_1_simple" />
-        <body name="link_leg_assembly_right_1_rmd_x8_90_mock_1_inner_rmd_x8_90_1" pos="7.46238e-10 -0.01965 -0.1015" quat="0.707107 0.707107 0 0">
-          <inertial pos="-0.0373825 -0.0647483 -0.0203372" quat="0.672361 0.6935 -0.185823 -0.180159" mass="1.13448" diaginertia="0.00509051 0.00495498 0.00182546" />
-          <joint name="right hip yaw" pos="0 0 0" axis="0 0 -1" />
-          <geom type="mesh" rgba="0.980392 0.713726 0.00392157 1" mesh="leg_assembly_right_1_rmd_x8_90_mock_1_inner_rmd_x8_90_1_simple" />
-          <geom pos="0.0216506 0.0125 0.0035" quat="-1.16026e-08 0.5 -0.866025 2.00962e-08" type="mesh" rgba="0.231373 0.380392 0.705882 1" mesh="leg_assembly_right_1_leg_part_3_1_simple" />
-          <geom pos="0.00446153 -0.112272 -0.072" quat="-0.5 -2.32051e-08 4.01924e-08 0.866025" type="mesh" rgba="0.647059 0.647059 0.647059 1" mesh="leg_assembly_right_1_leg_part_4_1_simple" />
-          <geom pos="-0.016195 -0.117667 -0.00108985" quat="-0.683013 0.683013 -0.183013 0.183013" type="mesh" rgba="0.498039 0.498039 0.498039 1" mesh="leg_assembly_right_1_rmd_x8_90_mock_2_outer_rmd_x8_90_1_simple" />
-          <body name="link_leg_assembly_right_1_rmd_x8_90_mock_2_inner_rmd_x8_90_1" pos="-0.07875 -0.136399 -0.01965" quat="-0.683013 -0.683013 0.183013 0.183013">
-            <inertial pos="0.000314021 -0.00752051 0.0700513" quat="0.708875 0.00731707 -0.0133323 0.705171" mass="1.13901" diaginertia="0.00601107 0.00514035 0.00158692" />
-            <joint name="right hip roll" pos="0 0 0" axis="0 0 -1" />
-            <geom type="mesh" rgba="0.980392 0.713726 0.00392157 1" mesh="leg_assembly_right_1_rmd_x8_90_mock_2_inner_rmd_x8_90_1_simple" />
-            <geom pos="-0.0216506 -0.0125 0.0035" quat="-1.64085e-08 0.707107 0.707107 -1.64085e-08" type="mesh" rgba="0.647059 0.647059 0.647059 1" mesh="leg_assembly_right_1_leg_part_5_right_2_simple" />
-            <geom pos="0.0448082 -0.02685 0.10844" quat="0.5 0.5 0.5 -0.5" type="mesh" rgba="0.498039 0.498039 0.498039 1" mesh="leg_assembly_right_1_rmd_x8_90_mock_3_outer_rmd_x8_90_1_simple" />
-            <body name="link_leg_assembly_right_1_rmd_x8_90_mock_3_inner_rmd_x8_90_1" pos="6.61991e-09 0.02065 0.127" quat="-0.5 0.5 -0.5 -0.5">
-              <inertial pos="0.0449624 -0.0780024 -0.0105593" quat="0.691941 0.674006 0.18614 0.179682" mass="0.88694" diaginertia="0.00985766 0.00713533 0.00349125" />
-              <joint name="right knee pitch" pos="0 0 0" axis="0 0 -1" />
-              <geom type="mesh" rgba="0.980392 0.713726 0.00392157 1" mesh="leg_assembly_right_1_rmd_x8_90_mock_3_inner_rmd_x8_90_1_simple" />
-              <geom pos="0.0216506 0.0125 0.0035" quat="-2.00962e-08 0.866025 -0.5 1.16026e-08" type="mesh" rgba="0.647059 0.647059 0.647059 1" mesh="leg_assembly_right_1_leg_part_6_2_simple" />
-              <geom pos="0.111714 -0.219494 0.0121" quat="-0.104528 -2.36245e-08 1.36396e-08 0.994522" type="mesh" rgba="0.768627 0.886275 0.952941 1" mesh="leg_assembly_right_1_rmd_x4_24_mock_1_inner_rmd_x4_24_1_simple" />
-              <geom pos="0.0825 -0.142894 -0.074" quat="-2.00962e-08 0.866025 -0.5 1.16026e-08" type="mesh" rgba="0.647059 0.647059 0.647059 1" mesh="leg_assembly_right_1_leg_part_7_1_simple" />
-              <body name="link_leg_assembly_right_1_rmd_x4_24_mock_1_outer_rmd_x4_24_1" pos="0.123 -0.213042 -0.0129" quat="2.60501e-08 -0.104528 0.994522 -3.67176e-08">
-                <inertial pos="-0.000520129 -0.0339665 0.0111351" quat="0.530142 0.546765 -0.472492 0.443563" mass="0.607709" diaginertia="0.0011141 0.00101039 0.00057127" />
-                <joint name="right ankle pitch" pos="0 0 0" axis="0 0 -1" />
-                <geom type="mesh" rgba="0.917647 0.917647 0.917647 1" mesh="leg_assembly_right_1_rmd_x4_24_mock_1_outer_rmd_x4_24_1_simple" />
-                <geom pos="-0.01225 -0.0212176 -0.02" type="mesh" rgba="0.615686 0.811765 0.929412 1" mesh="right_foot_1_ankle_half_2_right_2_simple" />
-                <geom pos="0 -0.038 -0.02845" quat="-1.64085e-08 -0.707107 -1.64085e-08 0.707107" type="mesh" rgba="0.615686 0.811765 0.929412 1" mesh="right_foot_1_ankle_half_1_right_1_simple" />
-                <geom pos="-0.0335 -0.04705 0.01055" quat="0.707107 0 0.707107 0" type="mesh" rgba="0.917647 0.917647 0.917647 1" mesh="right_foot_1_rmd_x4_24_mock_1_outer_rmd_x4_24_1_simple" />
-                <body name="link_right_foot_1_rmd_x4_24_mock_1_inner_rmd_x4_24_1" pos="-0.0135 -0.07155 0.01055" quat="0.5 0.5 0.5 0.5">
-                  <inertial pos="0.00584595 -0.0275033 -0.0114478" quat="0.994413 -0.0147465 -0.00155005 0.10451" mass="0.422846" diaginertia="0.00136272 0.00135059 0.000429099" />
-                  <joint name="right ankle roll" pos="0 0 0" axis="0 0 -1" />
-                  <geom type="mesh" rgba="0.768627 0.886275 0.952941 1" mesh="right_foot_1_rmd_x4_24_mock_1_inner_rmd_x4_24_1_simple" />
-                  <geom pos="0.00275746 -0.0127042 -0.025" quat="0.994522 0 0 0.104528" type="mesh" rgba="0.615686 0.811765 0.929412 1" mesh="right_foot_1_foot_1_simple" />
-                  <geom pos="0.0103956 -0.0489074 -0.0147699" quat="-0.0739128 -0.0739128 0.703233 0.703233" type="mesh" rgba="0.647059 0.647059 0.647059 1" mesh="right_foot_1_rubber_grip_3_simple" />
-                </body>
-              </body>
-            </body>
-          </body>
-        </body>
-      </body>
-      <body name="link_leg_assembly_left_1_rmd_x12_150_mock_1_inner_x12_150_1" pos="0.0235013 -9.74565e-08 -0.0519759" quat="-3.53553e-08 0.707107 -1.64085e-08 -0.707107">
-        <inertial pos="0.0043837 -0.000451217 -0.094125" quat="0.999746 -0.0138971 0.0176168 -0.00189402" mass="0.756573" diaginertia="0.00196614 0.0013907 0.000972437" />
-        <joint name="left hip pitch" pos="0 0 0" axis="0 0 -1" />
-        <geom type="mesh" rgba="0.231373 0.380392 0.705882 1" mesh="leg_assembly_left_1_rmd_x12_150_mock_1_inner_x12_150_1_simple" />
-        <geom pos="0 -0.0185 -0.023" type="mesh" rgba="0.647059 0.647059 0.647059 1" mesh="leg_assembly_left_1_leg_part_2_left_1_simple" />
-        <geom pos="0.0230618 0.0179298 -0.146308" quat="0.5 -0.5 0.5 -0.5" type="mesh" rgba="0.498039 0.498039 0.498039 1" mesh="leg_assembly_left_1_rmd_x8_90_mock_1_outer_rmd_x8_90_1_simple" />
-        <body name="link_leg_assembly_left_1_rmd_x8_90_mock_1_inner_rmd_x8_90_1" pos="-0.0244382 -0.000630373 -0.1015" quat="0.5 0.5 -0.5 -0.5">
-          <inertial pos="-0.0373825 -0.0647483 -0.0203372" quat="0.672361 0.6935 -0.185823 -0.180159" mass="1.13448" diaginertia="0.00509051 0.00495498 0.00182546" />
-          <joint name="left hip yaw" pos="0 0 0" axis="0 0 -1" />
-          <geom type="mesh" rgba="0.980392 0.713726 0.00392157 1" mesh="leg_assembly_left_1_rmd_x8_90_mock_1_inner_rmd_x8_90_1_simple" />
-          <geom pos="0.0216506 0.0125 0.0035" quat="-1.16026e-08 0.5 -0.866025 2.00962e-08" type="mesh" rgba="0.231373 0.380392 0.705882 1" mesh="leg_assembly_left_1_leg_part_3_1_simple" />
-          <geom pos="0.00446153 -0.112272 -0.072" quat="-0.5 -2.32051e-08 4.01924e-08 0.866025" type="mesh" rgba="0.647059 0.647059 0.647059 1" mesh="leg_assembly_left_1_leg_part_4_1_simple" />
-          <geom pos="-0.016195 -0.117667 -0.00108985" quat="-0.683013 0.683013 -0.183013 0.183013" type="mesh" rgba="0.498039 0.498039 0.498039 1" mesh="leg_assembly_left_1_rmd_x8_90_mock_2_outer_rmd_x8_90_1_simple" />
-          <body name="link_leg_assembly_left_1_rmd_x8_90_mock_2_inner_rmd_x8_90_1" pos="-0.07875 -0.136399 -0.01965" quat="-0.683013 -0.683013 0.183013 0.183013">
-            <inertial pos="-0.0075205 0.000314022 0.0700513" quat="0.999881 0.00425341 -0.0146013 0.0026192" mass="1.13901" diaginertia="0.00601107 0.00514035 0.00158692" />
-            <joint name="left hip roll" pos="0 0 0" axis="0 0 -1" />
-            <geom type="mesh" rgba="0.980392 0.713726 0.00392157 1" mesh="leg_assembly_left_1_rmd_x8_90_mock_2_inner_rmd_x8_90_1_simple" />
-            <geom pos="0 0 0.0035" quat="0 -2.32051e-08 1 -2.32051e-08" type="mesh" rgba="0.647059 0.647059 0.647059 1" mesh="leg_assembly_left_1_let_part_5_left_1_simple" />
-            <geom pos="-0.02685 0.0448082 0.10844" quat="-4.92255e-08 -0.707107 -1.64085e-08 0.707107" type="mesh" rgba="0.498039 0.498039 0.498039 1" mesh="leg_assembly_left_1_rmd_x8_90_mock_3_outer_rmd_x8_90_1_simple" />
-            <body name="link_leg_assembly_left_1_rmd_x8_90_mock_3_inner_rmd_x8_90_1" pos="0.02065 8.89452e-09 0.127" quat="0.707107 -3.2817e-08 0.707107 0">
-              <inertial pos="0.0449624 -0.0780024 -0.0105593" quat="0.691941 0.674006 0.18614 0.179682" mass="0.88694" diaginertia="0.00985766 0.00713533 0.00349125" />
-              <joint name="left knee pitch" pos="0 0 0" axis="0 0 -1" />
-              <geom type="mesh" rgba="0.980392 0.713726 0.00392157 1" mesh="leg_assembly_left_1_rmd_x8_90_mock_3_inner_rmd_x8_90_1_simple" />
-              <geom pos="0.0216506 0.0125 0.0035" quat="-2.00962e-08 0.866025 -0.5 1.16026e-08" type="mesh" rgba="0.647059 0.647059 0.647059 1" mesh="leg_assembly_left_1_leg_part_6_2_simple" />
-              <geom pos="0.111714 -0.219494 0.0121" quat="-0.104528 -2.36245e-08 1.36396e-08 0.994522" type="mesh" rgba="0.768627 0.886275 0.952941 1" mesh="leg_assembly_left_1_rmd_x4_24_mock_1_inner_rmd_x4_24_1_simple" />
-              <geom pos="0.0825 -0.142894 -0.074" quat="-2.00962e-08 0.866025 -0.5 1.16026e-08" type="mesh" rgba="0.647059 0.647059 0.647059 1" mesh="leg_assembly_left_1_leg_part_7_1_simple" />
-              <body name="link_leg_assembly_left_1_rmd_x4_24_mock_1_outer_rmd_x4_24_1" pos="0.123 -0.213042 -0.0129" quat="2.60501e-08 -0.104528 0.994522 -3.67176e-08">
-                <inertial pos="0.000520119 -0.0339665 0.0111351" quat="0.447691 0.46851 -0.533493 0.543559" mass="0.60771" diaginertia="0.00111303 0.00101075 0.000571984" />
-                <joint name="left ankle pitch" pos="0 0 0" axis="0 0 -1" />
-                <geom type="mesh" rgba="0.917647 0.917647 0.917647 1" mesh="leg_assembly_left_1_rmd_x4_24_mock_1_outer_rmd_x4_24_1_simple" />
-                <geom pos="0.01225 -0.0212176 -0.02" type="mesh" rgba="0.615686 0.811765 0.929412 1" mesh="left_foot_1_ankle_half_2_left_1_simple" />
-                <geom pos="0.0335 -0.04705 0.01055" quat="-1.64085e-08 0.707107 -1.64085e-08 -0.707107" type="mesh" rgba="0.917647 0.917647 0.917647 1" mesh="left_foot_1_rmd_x4_24_mock_1_outer_rmd_x4_24_1_simple" />
-                <geom pos="0 0.0145 0.04735" quat="0.707107 0 0.707107 0" type="mesh" rgba="0.615686 0.811765 0.929412 1" mesh="left_foot_1_ankle_half_1_left_2_simple" />
-                <body name="link_left_foot_1_rmd_x4_24_mock_1_inner_rmd_x4_24_1" pos="0.0135 -0.07155 0.01055" quat="-0.5 0.5 0.5 -0.5">
-                  <inertial pos="0.00584595 -0.0275033 -0.0114478" quat="0.994413 -0.0147465 -0.00155004 0.104511" mass="0.422846" diaginertia="0.00136272 0.00135059 0.000429099" />
-                  <joint name="left ankle roll" pos="0 0 0" axis="0 0 -1" />
-                  <geom type="mesh" rgba="0.768627 0.886275 0.952941 1" mesh="left_foot_1_rmd_x4_24_mock_1_inner_rmd_x4_24_1_simple" />
-                  <geom pos="0.00275746 -0.0127042 -0.025" quat="0.994522 0 0 0.104528" type="mesh" rgba="0.615686 0.811765 0.929412 1" mesh="left_foot_1_foot_1_simple" />
-                  <geom pos="0.0103956 -0.0489074 -0.0147699" quat="0.703233 -0.703233 -0.0739128 0.0739128" type="mesh" rgba="0.647059 0.647059 0.647059 1" mesh="left_foot_1_rubber_grip_1_simple" />
-                </body>
-              </body>
-            </body>
-          </body>
-        </body>
-      </body>
-    </body>
-  </worldbody>
-</mujoco>
->>>>>>> a96cd5e9
+  </robot>