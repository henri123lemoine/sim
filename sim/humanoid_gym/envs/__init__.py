--- conflicted
+++ resolved
@@ -13,20 +13,10 @@
 # fmt: on
 # from .getup_config import GetupCfg, GetupCfgPPO
 # from .getup_env import GetupFreeEnv
-<<<<<<< HEAD
-# from .stompy_config import StompyCfg, StompyCfgPPO
-# from .stompy_env import StompyFreeEnv
-
-# from .legs_config import LegsCfg, LegsCfgPPO
-# from .legs_env import LegsFreeEnv
-from .only_legs_config import OnlyLegsCfg, OnlyLegsCfgPPO
-from .only_legs_env import OnlyLegsFreeEnv
-=======
 # from .only_legs_config import OnlyLegsCfg, OnlyLegsCfgPPO
 # from .only_legs_env import OnlyLegsFreeEnv
 from .stompy_config import StompyCfg, StompyCfgPPO
 from .stompy_env import StompyFreeEnv
->>>>>>> cc0dc21d
 
 
 def register_tasks() -> None:
@@ -37,16 +27,9 @@
     """
     from humanoid.utils.task_registry import task_registry
 
-<<<<<<< HEAD
-    # task_registry.register("stompy_ppo", StompyFreeEnv, StompyCfg(), StompyCfgPPO())
-    # task_registry.register("getup_ppo", GetupFreeEnv, GetupCfg(), GetupCfgPPO())
-    # task_registry.register("legs_ppo", LegsFreeEnv, LegsCfg(), LegsCfgPPO())
-    task_registry.register("only_legs_ppo", OnlyLegsFreeEnv, OnlyLegsCfg(), OnlyLegsCfgPPO())
-=======
     task_registry.register("stompy_ppo", StompyFreeEnv, StompyCfg(), StompyCfgPPO())
     # task_registry.register("getup_ppo", GetupFreeEnv, GetupCfg(), GetupCfgPPO())
     # task_registry.register("only_legs_ppo", OnlyLegsFreeEnv, OnlyLegsCfg(), OnlyLegsCfgPPO())
->>>>>>> cc0dc21d
 
 
 register_tasks()